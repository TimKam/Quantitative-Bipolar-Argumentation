--- conflicted
+++ resolved
@@ -30,11 +30,8 @@
                                     semantics=qbaf.semantics)
         return qbaf_changed.final_strength(topic)
     
-<<<<<<< HEAD
     contributor_strength = qbaf.initial_strength(contributor)
-=======
-    contributor_strength = qbaf.final_strength(contributor)
->>>>>>> 2573f75f
+
     strength_base = func(contributor_strength, qbaf)
     try:
         strength_epsilon = func(contributor_strength + epsilon, qbaf)
