from qbaf import QBAFramework
from qbaf_ctrbs.gradient import determine_gradient_ctrb

def test_gradient():
    args = ['a', 'b', 'c', 'd', 'e']
    initial_strengths = [0.5, 0, 0, 0, 0.5]
    atts = [('b', 'e'), ('c', 'e')]
    supps = [('a', 'b'), ('a', 'c'), ('a', 'd'), ('d', 'e')]
    qbaf = QBAFramework(args, initial_strengths, atts, supps, semantics='DFQuAD_model')
    assert round(determine_gradient_ctrb('e', 'a', qbaf), 7) == 0

<<<<<<< HEAD
def test_initial_vs_final_gradient():
    # test bug fix: epsilon used to be applied to contributor's final strength
    args = ['a', 'b', 'c', 'd']
    initial_strengths = [0.29, 0.45, 0.45, 0.3]
    atts = [('d', 'b')]
    supps = [('b', 'a'), ('c', 'a')]
    qbaf = QBAFramework(args, initial_strengths, atts, supps, semantics=f"EulerBasedTop_model")
    ctrb_b_to_a = determine_gradient_ctrb('a', 'b', qbaf)
    ctrb_d_to_a = determine_gradient_ctrb('a', 'd', qbaf)
    assert round(ctrb_b_to_a, 7) == round(0.2078368291258812, 7)
    assert round(ctrb_d_to_a, 7) == round(-0.028916746377944946, 7)
=======
def test_gradient_edge_case():
    args = ['a', 'b', 'c']
    initial_strengths = [0.1, 1, 1]
    atts = [('b', 'a'), ('c', 'a')]
    supps = []
    qbaf = QBAFramework(args, initial_strengths, atts, supps, semantics="DFQuAD_model")
    assert determine_gradient_ctrb('a', 'b', qbaf) == 0
    assert determine_gradient_ctrb('a', 'c', qbaf) == 0
>>>>>>> 2573f75f
<|MERGE_RESOLUTION|>--- conflicted
+++ resolved
@@ -9,7 +9,6 @@
     qbaf = QBAFramework(args, initial_strengths, atts, supps, semantics='DFQuAD_model')
     assert round(determine_gradient_ctrb('e', 'a', qbaf), 7) == 0
 
-<<<<<<< HEAD
 def test_initial_vs_final_gradient():
     # test bug fix: epsilon used to be applied to contributor's final strength
     args = ['a', 'b', 'c', 'd']
@@ -21,7 +20,7 @@
     ctrb_d_to_a = determine_gradient_ctrb('a', 'd', qbaf)
     assert round(ctrb_b_to_a, 7) == round(0.2078368291258812, 7)
     assert round(ctrb_d_to_a, 7) == round(-0.028916746377944946, 7)
-=======
+
 def test_gradient_edge_case():
     args = ['a', 'b', 'c']
     initial_strengths = [0.1, 1, 1]
@@ -29,5 +28,4 @@
     supps = []
     qbaf = QBAFramework(args, initial_strengths, atts, supps, semantics="DFQuAD_model")
     assert determine_gradient_ctrb('a', 'b', qbaf) == 0
-    assert determine_gradient_ctrb('a', 'c', qbaf) == 0
->>>>>>> 2573f75f
+    assert determine_gradient_ctrb('a', 'c', qbaf) == 0