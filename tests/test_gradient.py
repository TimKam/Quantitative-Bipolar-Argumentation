from qbaf import QBAFramework
from qbaf_ctrbs.gradient import determine_gradient_ctrb

def test_gradient():
    args = ['a', 'b', 'c', 'd', 'e']
    initial_strengths = [0.5, 0, 0, 0, 0.5]
    atts = [('b', 'e'), ('c', 'e')]
    supps = [('a', 'b'), ('a', 'c'), ('a', 'd'), ('d', 'e')]
    qbaf = QBAFramework(args, initial_strengths, atts, supps, semantics='DFQuAD_model')
    assert round(determine_gradient_ctrb('e', 'a', qbaf), 7) == 0

<<<<<<< HEAD
def test_initial_vs_final_gradient():
    # test bug fix: epsilon used to be applied to contributor's final strength
    args = ['a', 'b', 'c', 'd']
    initial_strengths = [0.29, 0.45, 0.45, 0.3]
    atts = [('d', 'b')]
    supps = [('b', 'a'), ('c', 'a')]
    qbaf = QBAFramework(args, initial_strengths, atts, supps, semantics=f"EulerBasedTop_model")
    ctrb_b_to_a = determine_gradient_ctrb('a', 'b', qbaf)
    ctrb_d_to_a = determine_gradient_ctrb('a', 'd', qbaf)
    assert round(ctrb_b_to_a, 7) == round(0.2078368291258812, 7)
    assert round(ctrb_d_to_a, 7) == round(-0.028916746377944946, 7)

=======
>>>>>>> 8177bbe6
def test_gradient_edge_case():
    args = ['a', 'b', 'c']
    initial_strengths = [0.1, 1, 1]
    atts = [('b', 'a'), ('c', 'a')]
    supps = []
    qbaf = QBAFramework(args, initial_strengths, atts, supps, semantics="DFQuAD_model")
    assert determine_gradient_ctrb('a', 'b', qbaf) == 0
    assert determine_gradient_ctrb('a', 'c', qbaf) == 0<|MERGE_RESOLUTION|>--- conflicted
+++ resolved
@@ -9,7 +9,7 @@
     qbaf = QBAFramework(args, initial_strengths, atts, supps, semantics='DFQuAD_model')
     assert round(determine_gradient_ctrb('e', 'a', qbaf), 7) == 0
 
-<<<<<<< HEAD
+
 def test_initial_vs_final_gradient():
     # test bug fix: epsilon used to be applied to contributor's final strength
     args = ['a', 'b', 'c', 'd']
@@ -22,8 +22,7 @@
     assert round(ctrb_b_to_a, 7) == round(0.2078368291258812, 7)
     assert round(ctrb_d_to_a, 7) == round(-0.028916746377944946, 7)
 
-=======
->>>>>>> 8177bbe6
+
 def test_gradient_edge_case():
     args = ['a', 'b', 'c']
     initial_strengths = [0.1, 1, 1]
